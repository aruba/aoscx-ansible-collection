--- conflicted
+++ resolved
@@ -2,11 +2,7 @@
 
 name: "aoscx"
 
-<<<<<<< HEAD
-version: "4.3.2"
-=======
 version: "4.4.0"
->>>>>>> f97b39e2
 
 authors:
   - "Madhusudan Pranav Venugopal"
